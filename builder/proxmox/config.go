package proxmox

import (
	"errors"
	"fmt"
	"log"
	"net/url"
	"os"
	"time"

	"github.com/hashicorp/packer/common"
	"github.com/hashicorp/packer/common/bootcommand"
	"github.com/hashicorp/packer/common/uuid"
	"github.com/hashicorp/packer/helper/communicator"
	"github.com/hashicorp/packer/helper/config"
	"github.com/hashicorp/packer/packer"
	"github.com/hashicorp/packer/template/interpolate"
	"github.com/mitchellh/mapstructure"
)

type Config struct {
	common.PackerConfig    `mapstructure:",squash"`
	common.HTTPConfig      `mapstructure:",squash"`
	bootcommand.BootConfig `mapstructure:",squash"`
	RawBootKeyInterval     string              `mapstructure:"boot_key_interval"`
	BootKeyInterval        time.Duration       ``
	Comm                   communicator.Config `mapstructure:",squash"`

	ProxmoxURLRaw      string `mapstructure:"proxmox_url"`
	ProxmoxURL         *url.URL
	SkipCertValidation bool   `mapstructure:"insecure_skip_tls_verify"`
	Username           string `mapstructure:"username"`
	Password           string `mapstructure:"password"`
	Node               string `mapstructure:"node"`
	Pool               string `mapstructure:"pool"`

	VMName string `mapstructure:"vm_name"`
	VMID   int    `mapstructure:"vm_id"`

<<<<<<< HEAD
	Memory  int          `mapstructure:"memory"`
	Cores   int          `mapstructure:"cores"`
	Sockets int          `mapstructure:"sockets"`
	CPUType string       `mapstructure:"cpu_type"`
	OS      string       `mapstructure:"os"`
	NICs    []nicConfig  `mapstructure:"network_adapters"`
	Disks   []diskConfig `mapstructure:"disks"`
	ISOFile string       `mapstructure:"iso_file"`
	Agent   bool         `mapstructure:"qemu_agent"`
=======
	Memory         int          `mapstructure:"memory"`
	Cores          int          `mapstructure:"cores"`
	Sockets        int          `mapstructure:"sockets"`
	OS             string       `mapstructure:"os"`
	NICs           []nicConfig  `mapstructure:"network_adapters"`
	Disks          []diskConfig `mapstructure:"disks"`
	ISOFile        string       `mapstructure:"iso_file"`
	Agent          bool         `mapstructure:"qemu_agent"`
	SCSIController string       `mapstructure:"scsi_controller"`
>>>>>>> deda0673

	TemplateName        string `mapstructure:"template_name"`
	TemplateDescription string `mapstructure:"template_description"`
	UnmountISO          bool   `mapstructure:"unmount_iso"`

	ctx interpolate.Context
}

type nicConfig struct {
	Model      string `mapstructure:"model"`
	MACAddress string `mapstructure:"mac_address"`
	Bridge     string `mapstructure:"bridge"`
	VLANTag    string `mapstructure:"vlan_tag"`
}
type diskConfig struct {
	Type            string `mapstructure:"type"`
	StoragePool     string `mapstructure:"storage_pool"`
	StoragePoolType string `mapstructure:"storage_pool_type"`
	Size            string `mapstructure:"disk_size"`
	CacheMode       string `mapstructure:"cache_mode"`
	DiskFormat      string `mapstructure:"format"`
}

func NewConfig(raws ...interface{}) (*Config, []string, error) {
	c := new(Config)
	// Agent defaults to true
	c.Agent = true

	var md mapstructure.Metadata
	err := config.Decode(c, &config.DecodeOpts{
		Metadata:           &md,
		Interpolate:        true,
		InterpolateContext: &c.ctx,
		InterpolateFilter: &interpolate.RenderFilter{
			Exclude: []string{
				"boot_command",
			},
		},
	}, raws...)
	if err != nil {
		return nil, nil, err
	}

	var errs *packer.MultiError

	// Defaults
	if c.ProxmoxURLRaw == "" {
		c.ProxmoxURLRaw = os.Getenv("PROXMOX_URL")
	}
	if c.Username == "" {
		c.Username = os.Getenv("PROXMOX_USERNAME")
	}
	if c.Password == "" {
		c.Password = os.Getenv("PROXMOX_PASSWORD")
	}
	if c.RawBootKeyInterval == "" {
		c.RawBootKeyInterval = os.Getenv(common.PackerKeyEnv)
	}
	if c.RawBootKeyInterval == "" {
		c.BootKeyInterval = 5 * time.Millisecond
	} else {
		if interval, err := time.ParseDuration(c.RawBootKeyInterval); err == nil {
			c.BootKeyInterval = interval
		} else {
			errs = packer.MultiErrorAppend(errs, fmt.Errorf("Could not parse boot_key_interval: %v", err))
		}
	}

	if c.VMName == "" {
		// Default to packer-[time-ordered-uuid]
		c.VMName = fmt.Sprintf("packer-%s", uuid.TimeOrderedUUID())
	}
	if c.Memory < 16 {
		log.Printf("Memory %d is too small, using default: 512", c.Memory)
		c.Memory = 512
	}
	if c.Cores < 1 {
		log.Printf("Number of cores %d is too small, using default: 1", c.Cores)
		c.Cores = 1
	}
	if c.Sockets < 1 {
		log.Printf("Number of sockets %d is too small, using default: 1", c.Sockets)
		c.Sockets = 1
	}
	if c.CPUType == "" {
		log.Printf("CPU type not set, using default 'kvm64'")
		c.CPUType = "kvm64"
	}
	if c.OS == "" {
		log.Printf("OS not set, using default 'other'")
		c.OS = "other"
	}
	for idx := range c.NICs {
		if c.NICs[idx].Model == "" {
			log.Printf("NIC %d model not set, using default 'e1000'", idx)
			c.NICs[idx].Model = "e1000"
		}
	}
	for idx := range c.Disks {
		if c.Disks[idx].Type == "" {
			log.Printf("Disk %d type not set, using default 'scsi'", idx)
			c.Disks[idx].Type = "scsi"
		}
		if c.Disks[idx].Size == "" {
			log.Printf("Disk %d size not set, using default '20G'", idx)
			c.Disks[idx].Size = "20G"
		}
		if c.Disks[idx].CacheMode == "" {
			log.Printf("Disk %d cache mode not set, using default 'none'", idx)
			c.Disks[idx].CacheMode = "none"
		}
		// For any storage pool types which aren't in rxStorageTypes in proxmox-api/proxmox/config_qemu.go:651
		// (currently zfspool and lvm), the format parameter is mandatory. Make sure this is still up to date
		// when updating the vendored code!
		if !contains([]string{"zfspool", "lvm"}, c.Disks[idx].StoragePoolType) && c.Disks[idx].DiskFormat == "" {
			errs = packer.MultiErrorAppend(errs, errors.New(fmt.Sprintf("disk format must be specified for pool type %q", c.Disks[idx].StoragePoolType)))
		}
	}
	if c.SCSIController == "" {
		log.Printf("SCSI controller not set, using default 'lsi'")
		c.SCSIController = "lsi"
	}

	errs = packer.MultiErrorAppend(errs, c.Comm.Prepare(&c.ctx)...)
	errs = packer.MultiErrorAppend(errs, c.BootConfig.Prepare(&c.ctx)...)
	errs = packer.MultiErrorAppend(errs, c.HTTPConfig.Prepare(&c.ctx)...)

	// Required configurations that will display errors if not set
	if c.Username == "" {
		errs = packer.MultiErrorAppend(errs, errors.New("username must be specified"))
	}
	if c.Password == "" {
		errs = packer.MultiErrorAppend(errs, errors.New("password must be specified"))
	}
	if c.ProxmoxURLRaw == "" {
		errs = packer.MultiErrorAppend(errs, errors.New("proxmox_url must be specified"))
	}
	if c.ProxmoxURL, err = url.Parse(c.ProxmoxURLRaw); err != nil {
		errs = packer.MultiErrorAppend(errs, errors.New(fmt.Sprintf("Could not parse proxmox_url: %s", err)))
	}
	if c.ISOFile == "" {
		errs = packer.MultiErrorAppend(errs, errors.New("iso_file must be specified"))
	}
	if c.Node == "" {
		errs = packer.MultiErrorAppend(errs, errors.New("node must be specified"))
	}
	for idx := range c.NICs {
		if c.NICs[idx].Bridge == "" {
			errs = packer.MultiErrorAppend(errs, errors.New(fmt.Sprintf("network_adapters[%d].bridge must be specified", idx)))
		}
	}
	for idx := range c.Disks {
		if c.Disks[idx].StoragePool == "" {
			errs = packer.MultiErrorAppend(errs, errors.New(fmt.Sprintf("disks[%d].storage_pool must be specified", idx)))
		}
		if c.Disks[idx].StoragePoolType == "" {
			errs = packer.MultiErrorAppend(errs, errors.New(fmt.Sprintf("disks[%d].storage_pool_type must be specified", idx)))
		}
	}

	if errs != nil && len(errs.Errors) > 0 {
		return nil, nil, errs
	}

	packer.LogSecretFilter.Set(c.Password)
	return c, nil, nil
}

func contains(haystack []string, needle string) bool {
	for _, candidate := range haystack {
		if candidate == needle {
			return true
		}
	}
	return false
}<|MERGE_RESOLUTION|>--- conflicted
+++ resolved
@@ -37,19 +37,9 @@
 	VMName string `mapstructure:"vm_name"`
 	VMID   int    `mapstructure:"vm_id"`
 
-<<<<<<< HEAD
-	Memory  int          `mapstructure:"memory"`
-	Cores   int          `mapstructure:"cores"`
-	Sockets int          `mapstructure:"sockets"`
-	CPUType string       `mapstructure:"cpu_type"`
-	OS      string       `mapstructure:"os"`
-	NICs    []nicConfig  `mapstructure:"network_adapters"`
-	Disks   []diskConfig `mapstructure:"disks"`
-	ISOFile string       `mapstructure:"iso_file"`
-	Agent   bool         `mapstructure:"qemu_agent"`
-=======
 	Memory         int          `mapstructure:"memory"`
 	Cores          int          `mapstructure:"cores"`
+  CPUType        string       `mapstructure:"cpu_type"`
 	Sockets        int          `mapstructure:"sockets"`
 	OS             string       `mapstructure:"os"`
 	NICs           []nicConfig  `mapstructure:"network_adapters"`
@@ -57,7 +47,6 @@
 	ISOFile        string       `mapstructure:"iso_file"`
 	Agent          bool         `mapstructure:"qemu_agent"`
 	SCSIController string       `mapstructure:"scsi_controller"`
->>>>>>> deda0673
 
 	TemplateName        string `mapstructure:"template_name"`
 	TemplateDescription string `mapstructure:"template_description"`
