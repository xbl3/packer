--- conflicted
+++ resolved
@@ -73,7 +73,6 @@
 		}
 	}
 
-<<<<<<< HEAD
 	for i, file := range c.FloppyFiles {
 		var err error
 		c.FloppyFiles[i], err = c.tpl.Process(file, nil)
@@ -81,12 +80,13 @@
 			errs = packer.MultiErrorAppend(errs,
 				fmt.Errorf("Error processing floppy_files[%d]: %s",
 					i, err))
-=======
+		}
+	}
+
 	for i, command := range c.BootCommand {
 		if err := c.tpl.Validate(command); err != nil {
 			errs = packer.MultiErrorAppend(errs,
 				fmt.Errorf("Error processing boot_command[%d]: %s", i, err))
->>>>>>> e082a7e5
 		}
 	}
 
