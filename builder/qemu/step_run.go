package qemu

import (
	"fmt"
	"github.com/mitchellh/multistep"
	"github.com/mitchellh/packer/packer"
	"log"
	"path/filepath"
	"strings"
)

// stepRun runs the virtual machine
type stepRun struct {
	BootDrive string
	Message   string
}

type qemuArgsTemplateData struct {
	HTTPIP    string
	HTTPPort  uint
	HTTPDir   string
	OutputDir string
	Name      string
}

func (s *stepRun) Run(state multistep.StateBag) multistep.StepAction {
	driver := state.Get("driver").(Driver)
	ui := state.Get("ui").(packer.Ui)

	ui.Say(s.Message)

	command, err := getCommandArgs(s.BootDrive, state)
	if err != nil {
		err := fmt.Errorf("Error processing QemuArggs: %s", err)
		ui.Error(err.Error())
		return multistep.ActionHalt
	}

	if err := driver.Qemu(command...); err != nil {
		err := fmt.Errorf("Error launching VM: %s", err)
		ui.Error(err.Error())
		return multistep.ActionHalt
	}

	return multistep.ActionContinue
}

func (s *stepRun) Cleanup(state multistep.StateBag) {
	driver := state.Get("driver").(Driver)
	ui := state.Get("ui").(packer.Ui)

	if err := driver.Stop(); err != nil {
		ui.Error(fmt.Sprintf("Error shutting down VM: %s", err))
	}
}

func getCommandArgs(bootDrive string, state multistep.StateBag) ([]string, error) {
	config := state.Get("config").(*config)
	isoPath := state.Get("iso_path").(string)
	vncPort := state.Get("vnc_port").(uint)
	sshHostPort := state.Get("sshHostPort").(uint)
	ui := state.Get("ui").(packer.Ui)

	vnc := fmt.Sprintf("0.0.0.0:%d", vncPort-5900)
	vmName := config.VMName
	imgPath := filepath.Join(config.OutputDir,
		fmt.Sprintf("%s.%s", vmName, strings.ToLower(config.Format)))

	defaultArgs := make(map[string]string)

	if config.Headless == true {
		ui.Message("WARNING: The VM will be started in headless mode, as configured.\n" +
			"In headless mode, errors during the boot sequence or OS setup\n" +
			"won't be easily visible. Use at your own discretion.")
	} else {
		defaultArgs["-display"] = "sdl"
	}

	defaultArgs["-name"] = vmName
<<<<<<< HEAD
	defaultArgs["-machine"] = fmt.Sprintf("type=%s,accel=%s", config.MachineType, config.Accelerator)
	defaultArgs["-display"] = guiArgument
=======
	accelMethod := ""
	if config.Accelerator != "none" {
		accelMethod = fmt.Sprintf(",accel=%s", config.Accelerator)
	} else {
		ui.Message("WARNING: The VM will be started with no hardware acceleration.\n" +
		"The installation may take considerably longer to finish\n")
	}
	defaultArgs["-machine"] = fmt.Sprintf("type=pc%s", accelMethod)
>>>>>>> b8c13d3e
	defaultArgs["-netdev"] = "user,id=user.0"
	defaultArgs["-device"] = fmt.Sprintf("%s,netdev=user.0", config.NetDevice)
	defaultArgs["-drive"] = fmt.Sprintf("file=%s,if=%s", imgPath, config.DiskInterface)
	defaultArgs["-cdrom"] = isoPath
	defaultArgs["-boot"] = bootDrive
	defaultArgs["-m"] = "512m"
	defaultArgs["-redir"] = fmt.Sprintf("tcp:%v::22", sshHostPort)
	defaultArgs["-vnc"] = vnc

	// Determine if we have a floppy disk to attach
	if floppyPathRaw, ok := state.GetOk("floppy_path"); ok {
		defaultArgs["-fda"] = floppyPathRaw.(string)
	} else {
		log.Println("Qemu Builder has no floppy files, not attaching a floppy.")
	}

	inArgs := make(map[string][]string)
	if len(config.QemuArgs) > 0 {
		ui.Say("Overriding defaults Qemu arguments with QemuArgs...")

		httpPort := state.Get("http_port").(uint)
		tplData := qemuArgsTemplateData{
			"10.0.2.2",
			httpPort,
			config.HTTPDir,
			config.OutputDir,
			config.VMName,
		}
		newQemuArgs, err := processArgs(config.QemuArgs, config.tpl, &tplData)
		if err != nil {
			return nil, err
		}

		// because qemu supports multiple appearances of the same
		// switch, just different values, each key in the args hash
		// will have an array of string values
		for _, qemuArgs := range newQemuArgs {
			key := qemuArgs[0]
			val := strings.Join(qemuArgs[1:], "")
			if _, ok := inArgs[key]; !ok {
				inArgs[key] = make([]string, 0)
			}
			if len(val) > 0 {
				inArgs[key] = append(inArgs[key], val)
			}
		}
	}

	// get any remaining missing default args from the default settings
	for key := range defaultArgs {
		if _, ok := inArgs[key]; !ok {
			arg := make([]string, 1)
			arg[0] = defaultArgs[key]
			inArgs[key] = arg
		}
	}

	// Flatten to array of strings
	outArgs := make([]string, 0)
	for key, values := range inArgs {
		if len(values) > 0 {
			for idx := range values {
				outArgs = append(outArgs, key, values[idx])
			}
		} else {
			outArgs = append(outArgs, key)
		}
	}

	return outArgs, nil
}

func processArgs(args [][]string, tpl *packer.ConfigTemplate, tplData *qemuArgsTemplateData) ([][]string, error) {
	var err error

	if args == nil {
		return make([][]string, 0), err
	}

	newArgs := make([][]string, len(args))
	for argsIdx, rowArgs := range args {
		parms := make([]string, len(rowArgs))
		newArgs[argsIdx] = parms
		for i, parm := range rowArgs {
			parms[i], err = tpl.Process(parm, &tplData)
			if err != nil {
				return nil, err
			}
		}
	}

	return newArgs, err
}<|MERGE_RESOLUTION|>--- conflicted
+++ resolved
@@ -77,19 +77,7 @@
 	}
 
 	defaultArgs["-name"] = vmName
-<<<<<<< HEAD
-	defaultArgs["-machine"] = fmt.Sprintf("type=%s,accel=%s", config.MachineType, config.Accelerator)
-	defaultArgs["-display"] = guiArgument
-=======
-	accelMethod := ""
-	if config.Accelerator != "none" {
-		accelMethod = fmt.Sprintf(",accel=%s", config.Accelerator)
-	} else {
-		ui.Message("WARNING: The VM will be started with no hardware acceleration.\n" +
-		"The installation may take considerably longer to finish\n")
-	}
-	defaultArgs["-machine"] = fmt.Sprintf("type=pc%s", accelMethod)
->>>>>>> b8c13d3e
+	defaultArgs["-machine"] = fmt.Sprintf("type=%s", config.MachineType)
 	defaultArgs["-netdev"] = "user,id=user.0"
 	defaultArgs["-device"] = fmt.Sprintf("%s,netdev=user.0", config.NetDevice)
 	defaultArgs["-drive"] = fmt.Sprintf("file=%s,if=%s", imgPath, config.DiskInterface)
@@ -98,6 +86,14 @@
 	defaultArgs["-m"] = "512m"
 	defaultArgs["-redir"] = fmt.Sprintf("tcp:%v::22", sshHostPort)
 	defaultArgs["-vnc"] = vnc
+
+	// Append the accelerator to the machine type if it is specified
+	if config.Accelerator != "none" {
+		defaultArgs["-machine"] += fmt.Sprintf(",accel=%s", config.Accelerator)
+	} else {
+		ui.Message("WARNING: The VM will be started with no hardware acceleration.\n" +
+		"The installation may take considerably longer to finish.\n")
+	}
 
 	// Determine if we have a floppy disk to attach
 	if floppyPathRaw, ok := state.GetOk("floppy_path"); ok {
