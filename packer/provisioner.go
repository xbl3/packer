package packer

import (
	"context"
	"fmt"
	"log"
	"sync"
	"time"

<<<<<<< HEAD
	"github.com/hashicorp/packer/helper/common"
=======
	"github.com/hashicorp/hcl/v2/hcldec"
>>>>>>> 65cc5fe8
)

// A provisioner is responsible for installing and configuring software
// on a machine prior to building the actual image.
type Provisioner interface {
	HCL2Speccer

	// Prepare is called with a set of configurations to setup the
	// internal state of the provisioner. The multiple configurations
	// should be merged in some sane way.
	Prepare(...interface{}) error

	// Provision is called to actually provision the machine. A context is
	// given for cancellation, a UI is given to communicate with the user, and
	// a communicator is given that is guaranteed to be connected to some
	// machine so that provisioning can be done.
	Provision(context.Context, Ui, Communicator, map[string]interface{}) error
}

// A HookedProvisioner represents a provisioner and information describing it
type HookedProvisioner struct {
	Provisioner Provisioner
	Config      interface{}
	TypeName    string
}

// A Hook implementation that runs the given provisioners.
type ProvisionHook struct {
	// The provisioners to run as part of the hook. These should already
	// be prepared (by calling Prepare) at some earlier stage.
	Provisioners []*HookedProvisioner
}

// Provisioners interpolate most of their fields in the prepare stage; this
// placeholder map helps keep fields that are only generated at build time from
// accidentally being interpolated into empty strings at prepare time.
// This helper function generates the most basic placeholder data which should
// be accessible to the provisioners. It is used to initialize provisioners, to
// force validation using the `generated` template function. In the future,
// custom generated data could be passed into provisioners from builders to
// enable specialized builder-specific (but still validated!!) access to builder
// data.
func BasicPlaceholderData() map[string]string {
	placeholderData := map[string]string{}
	msg := "Generated_%s. " + common.PlaceholderMsg
	placeholderData["ID"] = fmt.Sprintf(msg, "ID")
	// The following correspond to communicator-agnostic functions that are
	// part of the SSH and WinRM communicator implementations. These functions
	// are not part of the communicator interface, but are stored on the
	// Communicator Config and return the appropriate values rather than
	// depending on the actual communicator config values. E.g "Password"
	// reprosents either WinRMPassword or SSHPassword, which makes this more
	// useful if a template contains multiple builds.
	placeholderData["Host"] = fmt.Sprintf(msg, "Host")
	placeholderData["Port"] = fmt.Sprintf(msg, "Port")
	placeholderData["User"] = fmt.Sprintf(msg, "User")
	placeholderData["Password"] = fmt.Sprintf(msg, "Password")
	placeholderData["ConnType"] = fmt.Sprintf(msg, "Type")
	placeholderData["PackerRunUUID"] = fmt.Sprintf(msg, "PackerRunUUID")
	placeholderData["SSHPublicKey"] = fmt.Sprintf(msg, "SSHPublicKey")
	placeholderData["SSHPrivateKey"] = fmt.Sprintf(msg, "SSHPrivateKey")

	// Backwards-compatability: WinRM Password can get through without forcing
	// the generated func validation.
	placeholderData["WinRMPassword"] = "{{.WinRMPassword}}"

	return placeholderData
}

func CastDataToMap(data interface{}) map[string]interface{} {
	// Provisioners expect a map[string]interface{} in their data field, but
	// it gets converted into a map[interface]interface on the way over the
	// RPC. Check that data can be cast into such a form, and cast it.
	cast := make(map[string]interface{})
	interMap, ok := data.(map[interface{}]interface{})
	if !ok {
		log.Printf("Unable to read map[string]interface out of data."+
			"Using empty interface: %#v", data)
	} else {
		for key, val := range interMap {
			keyString, ok := key.(string)
			if ok {
				cast[keyString] = val
			} else {
				log.Printf("Error casting generated data key to a string.")
			}
		}
	}
	return cast
}

// Runs the provisioners in order.
func (h *ProvisionHook) Run(ctx context.Context, name string, ui Ui, comm Communicator, data interface{}) error {
	// Shortcut
	if len(h.Provisioners) == 0 {
		return nil
	}

	if comm == nil {
		return fmt.Errorf(
			"No communicator found for provisioners! This is usually because the\n" +
				"`communicator` config was set to \"none\". If you have any provisioners\n" +
				"then a communicator is required. Please fix this to continue.")
	}
	for _, p := range h.Provisioners {
		ts := CheckpointReporter.AddSpan(p.TypeName, "provisioner", p.Config)

		cast := CastDataToMap(data)
		err := p.Provisioner.Provision(ctx, ui, comm, cast)

		ts.End(err)
		if err != nil {
			return err
		}
	}

	return nil
}

// PausedProvisioner is a Provisioner implementation that pauses before
// the provisioner is actually run.
type PausedProvisioner struct {
	PauseBefore time.Duration
	Provisioner Provisioner
}

func (p *PausedProvisioner) ConfigSpec() hcldec.ObjectSpec { return p.ConfigSpec() }
func (p *PausedProvisioner) FlatConfig() interface{}       { return p.FlatConfig() }
func (p *PausedProvisioner) Prepare(raws ...interface{}) error {
	return p.Provisioner.Prepare(raws...)
}

func (p *PausedProvisioner) Provision(ctx context.Context, ui Ui, comm Communicator, generatedData map[string]interface{}) error {

	// Use a select to determine if we get cancelled during the wait
	ui.Say(fmt.Sprintf("Pausing %s before the next provisioner...", p.PauseBefore))
	select {
	case <-time.After(p.PauseBefore):
	case <-ctx.Done():
		return ctx.Err()
	}

	return p.Provisioner.Provision(ctx, ui, comm, generatedData)
}

// DebuggedProvisioner is a Provisioner implementation that waits until a key
// press before the provisioner is actually run.
type DebuggedProvisioner struct {
	Provisioner Provisioner

	cancelCh chan struct{}
	doneCh   chan struct{}
	lock     sync.Mutex
}

func (p *DebuggedProvisioner) ConfigSpec() hcldec.ObjectSpec { return p.ConfigSpec() }
func (p *DebuggedProvisioner) FlatConfig() interface{}       { return p.FlatConfig() }
func (p *DebuggedProvisioner) Prepare(raws ...interface{}) error {
	return p.Provisioner.Prepare(raws...)
}

func (p *DebuggedProvisioner) Provision(ctx context.Context, ui Ui, comm Communicator, generatedData map[string]interface{}) error {
	// Use a select to determine if we get cancelled during the wait
	message := "Pausing before the next provisioner . Press enter to continue."

	result := make(chan string, 1)
	go func() {
		line, err := ui.Ask(message)
		if err != nil {
			log.Printf("Error asking for input: %s", err)
		}

		result <- line
	}()

	select {
	case <-result:
	case <-ctx.Done():
		return ctx.Err()
	}

	return p.Provisioner.Provision(ctx, ui, comm, generatedData)
}<|MERGE_RESOLUTION|>--- conflicted
+++ resolved
@@ -7,11 +7,8 @@
 	"sync"
 	"time"
 
-<<<<<<< HEAD
+	"github.com/hashicorp/hcl/v2/hcldec"
 	"github.com/hashicorp/packer/helper/common"
-=======
-	"github.com/hashicorp/hcl/v2/hcldec"
->>>>>>> 65cc5fe8
 )
 
 // A provisioner is responsible for installing and configuring software
