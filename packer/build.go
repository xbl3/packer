package packer

import (
	"context"
	"fmt"
	"log"
	"sync"
)

const (
	// This is the key in configurations that is set to the name of the
	// build.
	BuildNameConfigKey = "packer_build_name"

	// This is the key in the configuration that is set to the type
	// of the builder that is run. This is useful for provisioners and
	// such who want to make use of this.
	BuilderTypeConfigKey = "packer_builder_type"

	// This is the key in configurations that is set to "true" when Packer
	// debugging is enabled.
	DebugConfigKey = "packer_debug"

	// This is the key in configurations that is set to "true" when Packer
	// force build is enabled.
	ForceConfigKey = "packer_force"

	// This key determines what to do when a normal multistep step fails
	// - "cleanup" - run cleanup steps
	// - "abort" - exit without cleanup
	// - "ask" - ask the user
	OnErrorConfigKey = "packer_on_error"

	// TemplatePathKey is the path to the template that configured this build
	TemplatePathKey = "packer_template_path"

	// This key contains a map[string]string of the user variables for
	// template processing.
	UserVariablesConfigKey = "packer_user_variables"
)

// A Build represents a single job within Packer that is responsible for
// building some machine image artifact. Builds are meant to be parallelized.
type Build interface {
	// Name is the name of the build. This is unique across a single template,
	// but not absolutely unique. This is meant more to describe to the user
	// what is being built rather than being a unique identifier.
	Name() string

	// Prepare configures the various components of this build and reports
	// any errors in doing so (such as syntax errors, validation errors, etc.).
	// It also reports any warnings.
	Prepare() ([]string, error)

	// Run runs the actual builder, returning an artifact implementation
	// of what is built. If anything goes wrong, an error is returned.
	// Run can be context cancelled.
	Run(context.Context, Ui) ([]Artifact, error)

	// SetDebug will enable/disable debug mode. Debug mode is always
	// enabled by adding the additional key "packer_debug" to boolean
	// true in the configuration of the various components. This must
	// be called prior to Prepare.
	//
	// When SetDebug is set to true, parallelism between builds is
	// strictly prohibited.
	SetDebug(bool)

	// SetForce will enable/disable forcing a build when artifacts exist.
	//
	// When SetForce is set to true, existing artifacts from the build are
	// deleted prior to the build.
	SetForce(bool)

	// SetOnError will determine what to do when a normal multistep step fails
	// - "cleanup" - run cleanup steps
	// - "abort" - exit without cleanup
	// - "ask" - ask the user
	SetOnError(string)
}

// A build struct represents a single build job, the result of which should
// be a single machine image artifact. This artifact may be comprised of
// multiple files, of course, but it should be for only a single provider
// (such as VirtualBox, EC2, etc.).
type coreBuild struct {
	name           string
	builder        Builder
	builderConfig  interface{}
	builderType    string
	hooks          map[string][]Hook
	postProcessors [][]coreBuildPostProcessor
	provisioners   []coreBuildProvisioner
	templatePath   string
	variables      map[string]string

	debug         bool
	force         bool
	onError       string
	l             sync.Mutex
	prepareCalled bool
}

// Keeps track of the post-processor and the configuration of the
// post-processor used within a build.
type coreBuildPostProcessor struct {
	processor         PostProcessor
	processorType     string
	config            map[string]interface{}
	keepInputArtifact *bool
}

// Keeps track of the provisioner and the configuration of the provisioner
// within the build.
type coreBuildProvisioner struct {
	pType       string
	provisioner Provisioner
	config      []interface{}
}

// Returns the name of the build.
func (b *coreBuild) Name() string {
	return b.name
}

// Prepare prepares the build by doing some initialization for the builder
// and any hooks. This _must_ be called prior to Run. The parameter is the
// overrides for the variables within the template (if any).
func (b *coreBuild) Prepare() (warn []string, err error) {
	b.l.Lock()
	defer b.l.Unlock()

	if b.prepareCalled {
		panic("prepare already called")
	}

	b.prepareCalled = true

	packerConfig := map[string]interface{}{
		BuildNameConfigKey:     b.name,
		BuilderTypeConfigKey:   b.builderType,
		DebugConfigKey:         b.debug,
		ForceConfigKey:         b.force,
		OnErrorConfigKey:       b.onError,
		TemplatePathKey:        b.templatePath,
		UserVariablesConfigKey: b.variables,
	}

	// Prepare the builder
	warn, err = b.builder.Prepare(b.builderConfig, packerConfig)
	if err != nil {
		log.Printf("Build '%s' prepare failure: %s\n", b.name, err)
		return
	}

	// Prepare the provisioners
	for _, coreProv := range b.provisioners {
		configs := make([]interface{}, len(coreProv.config), len(coreProv.config)+1)
		copy(configs, coreProv.config)
		configs = append(configs, packerConfig)

		if err = coreProv.provisioner.Prepare(configs...); err != nil {
			return
		}
	}

	// Prepare the post-processors
	for _, ppSeq := range b.postProcessors {
		for _, corePP := range ppSeq {
			err = corePP.processor.Configure(corePP.config, packerConfig)
			if err != nil {
				return
			}
		}
	}

	return
}

// Runs the actual build. Prepare must be called prior to running this.
func (b *coreBuild) Run(ctx context.Context, originalUi Ui) ([]Artifact, error) {
	if !b.prepareCalled {
		panic("Prepare must be called first")
	}

	// Copy the hooks
	hooks := make(map[string][]Hook)
	for hookName, hookList := range b.hooks {
		hooks[hookName] = make([]Hook, len(hookList))
		copy(hooks[hookName], hookList)
	}

	// Add a hook for the provisioners if we have provisioners
	if len(b.provisioners) > 0 {
		hookedProvisioners := make([]*HookedProvisioner, len(b.provisioners))
		for i, p := range b.provisioners {
			var pConfig interface{}
			if len(p.config) > 0 {
				pConfig = p.config[0]
			}
			if b.debug {
				hookedProvisioners[i] = &HookedProvisioner{
					&DebuggedProvisioner{Provisioner: p.provisioner},
					pConfig,
					p.pType,
				}
			} else {
				hookedProvisioners[i] = &HookedProvisioner{
					p.provisioner,
					pConfig,
					p.pType,
				}
			}
		}

		if _, ok := hooks[HookProvision]; !ok {
			hooks[HookProvision] = make([]Hook, 0, 1)
		}

		hooks[HookProvision] = append(hooks[HookProvision], &ProvisionHook{
			Provisioners: hookedProvisioners,
		})
	}

	hook := &DispatchHook{Mapping: hooks}
	artifacts := make([]Artifact, 0, 1)

	// The builder just has a normal Ui, but targeted
	builderUi := &TargetedUI{
		Target: b.Name(),
		Ui:     originalUi,
	}

	log.Printf("Running builder: %s", b.builderType)
	ts := CheckpointReporter.AddSpan(b.builderType, "builder", b.builderConfig)
	builderArtifact, err := b.builder.Run(ctx, builderUi, hook)
	ts.End(err)
	if err != nil {
		return nil, err
	}

	// If there was no result, don't worry about running post-processors
	// because there is nothing they can do, just return.
	if builderArtifact == nil {
		return nil, nil
	}

	errors := make([]error, 0)
	keepOriginalArtifact := len(b.postProcessors) == 0

	// Run the post-processors
PostProcessorRunSeqLoop:
	for _, ppSeq := range b.postProcessors {
		priorArtifact := builderArtifact
		for i, corePP := range ppSeq {
			ppUi := &TargetedUI{
				Target: fmt.Sprintf("%s (%s)", b.Name(), corePP.processorType),
				Ui:     originalUi,
			}

			builderUi.Say(fmt.Sprintf("Running post-processor: %s", corePP.processorType))
			ts := CheckpointReporter.AddSpan(corePP.processorType, "post-processor", corePP.config)
<<<<<<< HEAD
			artifact, keep, err := corePP.processor.PostProcess(ctx, ppUi, priorArtifact)
=======
			artifact, defaultKeep, forceOverride, err := corePP.processor.PostProcess(ppUi, priorArtifact)
>>>>>>> b7d62b2a
			ts.End(err)
			if err != nil {
				errors = append(errors, fmt.Errorf("Post-processor failed: %s", err))
				continue PostProcessorRunSeqLoop
			}

			if artifact == nil {
				log.Println("Nil artifact, halting post-processor chain.")
				continue PostProcessorRunSeqLoop
			}

			keep := defaultKeep
			// When user has not set keep_input_artifuact
			// corePP.keepInputArtifact is nil.
			// In this case, use the keepDefault provided by the postprocessor.
			// When user _has_ set keep_input_atifact, go with that instead.
			// Exception: for postprocessors that will fail/become
			// useless if keep isn't true, heed forceOverride and keep the
			// input artifact regardless of user preference.
			if corePP.keepInputArtifact != nil {
				if defaultKeep && *corePP.keepInputArtifact == false && forceOverride {
					log.Printf("The %s post-processor forces "+
						"keep_input_artifact=true to preserve integrity of the"+
						"build chain. User-set keep_input_artifact=false will be"+
						"ignored.", corePP.processorType)
				} else {
					// User overrides default.
					keep = *corePP.keepInputArtifact
				}
			}
			if i == 0 {
				// This is the first post-processor. We handle deleting
				// previous artifacts a bit different because multiple
				// post-processors may be using the original and need it.
				if !keepOriginalArtifact && keep {
					log.Printf(
						"Flagging to keep original artifact from post-processor '%s'",
						corePP.processorType)
					keepOriginalArtifact = true
				}
			} else {
				// We have a prior artifact. If we want to keep it, we append
				// it to the results list. Otherwise, we destroy it.
				if keep {
					artifacts = append(artifacts, priorArtifact)
				} else {
					log.Printf("Deleting prior artifact from post-processor '%s'", corePP.processorType)
					if err := priorArtifact.Destroy(); err != nil {
						log.Printf("Error is %#v", err)
						errors = append(errors, fmt.Errorf("Failed cleaning up prior artifact: %s; pp is %s", err, corePP.processorType))
					}
				}
			}

			priorArtifact = artifact
		}

		// Add on the last artifact to the results
		if priorArtifact != nil {
			artifacts = append(artifacts, priorArtifact)
		}
	}

	if keepOriginalArtifact {
		artifacts = append(artifacts, nil)
		copy(artifacts[1:], artifacts)
		artifacts[0] = builderArtifact
	} else {
		log.Printf("Deleting original artifact for build '%s'", b.name)
		if err := builderArtifact.Destroy(); err != nil {
			errors = append(errors, fmt.Errorf("Error destroying builder artifact: %s; bad artifact: %#v", err, builderArtifact.Files()))
		}
	}

	if len(errors) > 0 {
		err = &MultiError{errors}
	}

	return artifacts, err
}

func (b *coreBuild) SetDebug(val bool) {
	if b.prepareCalled {
		panic("prepare has already been called")
	}

	b.debug = val
}

func (b *coreBuild) SetForce(val bool) {
	if b.prepareCalled {
		panic("prepare has already been called")
	}

	b.force = val
}

func (b *coreBuild) SetOnError(val string) {
	if b.prepareCalled {
		panic("prepare has already been called")
	}

	b.onError = val
}<|MERGE_RESOLUTION|>--- conflicted
+++ resolved
@@ -260,11 +260,7 @@
 
 			builderUi.Say(fmt.Sprintf("Running post-processor: %s", corePP.processorType))
 			ts := CheckpointReporter.AddSpan(corePP.processorType, "post-processor", corePP.config)
-<<<<<<< HEAD
-			artifact, keep, err := corePP.processor.PostProcess(ctx, ppUi, priorArtifact)
-=======
-			artifact, defaultKeep, forceOverride, err := corePP.processor.PostProcess(ppUi, priorArtifact)
->>>>>>> b7d62b2a
+			artifact, defaultKeep, forceOverride, err := corePP.processor.PostProcess(ctx, ppUi, priorArtifact)
 			ts.End(err)
 			if err != nil {
 				errors = append(errors, fmt.Errorf("Post-processor failed: %s", err))
